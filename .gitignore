# === Python ===
__pycache__/
*.py[cod]
*.pyc
*.pyo
*.pyd
*.so
*.egg
*.egg-info/
*.manifest
*.spec
*.log
*.tmp

# === Virtual environment ===
.venv/
env/
venv/
ENV/

# === IDEs y editores ===
.vscode/
.idea/
*.sublime-project
*.sublime-workspace

# === Archivos de sistema ===
.DS_Store
Thumbs.db
desktop.ini

# === Flask / Instance ===
instance/*.db
instance/snapshots/
instance/*.sqlite
instance/*.sqlite3
instance/config.json
*.sqlite3

# === Archivos temporales o de ejecución ===
*.pid
*.bak
*.swp
*.swo
*.orig

# === Datos o multimedia pesados ===
uploads/
media/
static/uploads/
static/videos/
static/audio/
static/images/generated/
*.mp4
*.mov
*.avi
*.mkv
*.wav
*.mp3
*.webm
*.zip
*.rar
*.tar.gz

# === Seguridad ===
.env
<<<<<<< HEAD
env/
__pycache__/
*.pyc
=======
.env.*
*.key
*.pem
*.crt

# === Compilados o generados ===
build/
dist/
*.exe
*.dll
*.obj
*.bin

# === Documentación generada ===
docs/_build/
*.pdf
>>>>>>> 56429379
<|MERGE_RESOLUTION|>--- conflicted
+++ resolved
@@ -15,6 +15,10 @@
 # === Virtual environment ===
 .venv/
 env/
+
+__pycache__/
+*.pyc
+
 venv/
 ENV/
 
@@ -64,11 +68,6 @@
 
 # === Seguridad ===
 .env
-<<<<<<< HEAD
-env/
-__pycache__/
-*.pyc
-=======
 .env.*
 *.key
 *.pem
@@ -85,4 +84,4 @@
 # === Documentación generada ===
 docs/_build/
 *.pdf
->>>>>>> 56429379
+
