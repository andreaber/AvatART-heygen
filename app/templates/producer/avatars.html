{#}
Template de gestión de avatars para productores en Gem-AvatART.

Este template implementa la interfaz completa para que los productores gestionen
los avatars disponibles para su equipo. Incluye funcionalidades para ver avatars
existentes, solicitar nuevos avatars, configurar permisos de uso y monitorear
el uso de avatars por parte del equipo.

El template incluye:
    - Galería de avatars disponibles con vista de tarjetas
    - Información detallada de cada avatar (idiomas, características)
    - Filtros por idioma, género y estado
    - Solicitud de nuevos avatars personalizados
    - Estadísticas de uso por avatar
    - Configuración de permisos de acceso por miembro
    - Historial de uso de avatars en reels

Clases Bootstrap utilizadas:
    - Layout: container-fluid, row, col-*, d-flex, justify-content-between
    - Cards: card, card-body, card-header, card-img-top
    - Images: img-fluid, rounded-circle, object-fit-cover
    - Badges: badge, bg-success, bg-warning, bg-primary, bg-info
    - Buttons: btn, btn-primary, btn-outline-*, btn-sm
    - Forms: form-control, form-select, btn
    - Modals: modal, modal-dialog, modal-content
    - Typography: text-muted, text-center, card-title
    - Spacing: mb-*, mt-*, p-*, g-3

Variables Jinja utilizadas:
    - current_user: Usuario productor autenticado
    - available_avatars: Lista de avatars disponibles
    - avatar_stats: Estadísticas de uso de avatars
    - team_usage: Uso de avatars por miembros del equipo
    - supported_languages: Idiomas disponibles

Rutas Flask referenciadas (url_for):
    - producer.dashboard: Volver al dashboard
    - producer.team: Gestión de equipo
    - producer.request_avatar: Solicitar nuevo avatar
    - producer.avatar_detail: Ver detalle de avatar
    - producer.toggle_avatar_access: Configurar acceso

Información de avatar mostrada:
    - Imagen/preview del avatar
    - Nombre y descripción
    - Idiomas soportados
    - Género y características físicas
    - Estado de disponibilidad
    - Estadísticas de uso
    - Miembros con acceso

Filtros disponibles:
    - language: Filtrar por idioma
    - gender: Filtrar por género
    - status: Filtrar por estado (active, inactive)
    - usage: Filtrar por nivel de uso

Iconografía Font Awesome:
    - fas fa-user-circle: Avatars
    - fas fa-plus: Agregar nuevo avatar
    - fas fa-filter: Filtros de búsqueda
    - fas fa-eye: Ver detalles
    - fas fa-chart-bar: Estadísticas de uso
    - fas fa-users: Acceso de equipo
    - fas fa-globe: Idiomas
    - fas fa-cog: Configuración
    - fas fa-play: Reels creados
    - fas fa-star: Avatar destacado

Acciones disponibles:
    - Ver detalles del avatar
    - Configurar acceso para miembros
    - Ver estadísticas de uso
    - Solicitar avatar personalizado
    - Marcar como favorito
{#}

{% extends "base.html" %}

{% block title %}Gestión de Avatars - Productor - Gem-AvatART{% endblock %}

{% block content %}
<!-- Contenedor principal con layout fluido -->
<div class="container-fluid">
    <!-- Header de la página con navegación -->
    <div class="d-flex justify-content-between align-items-center mb-4">
        <div>
            <!-- Título principal con icono representativo -->
            <h1 class="mb-1"><i class="fas fa-user-circle text-primary"></i> Gestión de Avatars</h1>
            <!-- Breadcrumb de navegación -->
            <nav aria-label="breadcrumb">
                <ol class="breadcrumb mb-0">
                    <li class="breadcrumb-item">
                        <a href="{{ url_for('producer.dashboard') }}">Dashboard</a>
                    </li>
                    <li class="breadcrumb-item active">Avatars</li>
                </ol>
            </nav>
        </div>
        
        <!-- Botón para solicitar nuevo avatar -->
        <a href="{{ url_for('producer.create_avatar') }}" class="btn btn-primary">
<<<<<<< HEAD
            <i class="fas fa-plus"></i> Crear Avatar
=======
            <i class="fas fa-plus"></i> Solicitar Avatar
>>>>>>> 56429379
        </a>
    </div>

    <!-- Fila de estadísticas de avatars -->
    <div class="row g-3 mb-4">
        <!-- Estadística: Total de avatars disponibles -->
        <div class="col-md-3">
            <div class="card bg-primary text-white">
                <div class="card-body">
                    <div class="d-flex align-items-center">
                        <i class="fas fa-user-circle fa-3x me-3"></i>
                        <div>
                            <h3 class="mb-0">{{ avatars.total if avatars else 0 }}</h3>
                            <p class="mb-0">Avatars Disponibles</p>
                        </div>
                    </div>
                </div>
            </div>
        </div>

        <!-- Estadística: Avatars más usados -->
        <div class="col-md-3">
            <div class="card bg-success text-white">
                <div class="card-body">
                    <div class="d-flex align-items-center">
                        <i class="fas fa-star fa-3x me-3"></i>
                        <div>
                            <h3 class="mb-0">{{ avatar_stats.most_used_count if avatar_stats else 0 }}</h3>
                            <p class="mb-0">Más Populares</p>
                        </div>
                    </div>
                </div>
            </div>
        </div>

        <!-- Estadística: Idiomas disponibles -->
        <div class="col-md-3">
            <div class="card bg-info text-white">
                <div class="card-body">
                    <div class="d-flex align-items-center">
                        <i class="fas fa-globe fa-3x me-3"></i>
                        <div>
                            <h3 class="mb-0">{{ supported_languages|length if supported_languages else 0 }}</h3>
                            <p class="mb-0">Idiomas</p>
                        </div>
                    </div>
                </div>
            </div>
        </div>

        <!-- Estadística: Reels creados este mes -->
        <div class="col-md-3">
            <div class="card bg-warning text-white">
                <div class="card-body">
                    <div class="d-flex align-items-center">
                        <i class="fas fa-play fa-3x me-3"></i>
                        <div>
                            <h3 class="mb-0">{{ avatar_stats.monthly_reels if avatar_stats else 0 }}</h3>
                            <p class="mb-0">Reels Este Mes</p>
                        </div>
                    </div>
                </div>
            </div>
        </div>
    </div>

    <!-- Sección de filtros y búsqueda -->
    <div class="card mb-4">
        <div class="card-body">
            <form action="{{ url_for('producer.avatars') }}" method="get" class="row g-3">
                
                <!-- Filtro por idioma -->
                <div class="col-md-3">
                    <label class="form-label">Idioma</label>
                    <select name="language" class="form-select">
                        <option value="">Todos los idiomas</option>
                        {% if supported_languages %}
                            {% for language in supported_languages %}
                            <option value="{{ language.code }}"
                                    {% if request.args.get('language') == language.code %}selected{% endif %}>
                                {{ language.name }}
                            </option>
                            {% endfor %}
                        {% endif %}
                    </select>
                </div>

                <!-- Filtro por género -->
                <div class="col-md-3">
                    <label class="form-label">Género</label>
                    <select name="gender" class="form-select">
                        <option value="">Todos los géneros</option>
                        <option value="male"   {% if request.args.get('gender') == 'male' %}selected{% endif %}>Masculino</option>
                        <option value="female" {% if request.args.get('gender') == 'female' %}selected{% endif %}>Femenino</option>
                    </select>
                </div>

                <!-- Filtro por estado -->
                <div class="col-md-3">
                    <label class="form-label">Estado</label>
                    <select name="status" class="form-select">
                        <option value="ALL"        {% if selected_status == 'ALL' %}selected{% endif %}>Todos los estados</option>
                        <option value="ACTIVE"     {% if selected_status == 'ACTIVE' %}selected{% endif %}>Activos</option>
                        <option value="INACTIVE"   {% if selected_status == 'INACTIVE' %}selected{% endif %}>Inactivos</option>
                        <option value="PROCESSING" {% if selected_status == 'PROCESSING' %}selected{% endif %}>Procesando</option>
                    </select>
                </div>

                <!-- Botón de filtro -->
                <div class="col-md-3 d-flex align-items-end">
                    <button type="submit" class="btn btn-primary w-100">
                        <i class="fas fa-filter"></i> Filtrar
                    </button>
                </div>
            </form>
        </div>
    </div>

    
    <!-- Galería de avatars -->
    {% if avatars and avatars.total > 0 %}
        <!-- Grid de avatars en tarjetas -->
        <div class="row g-4">
            {% for avatar in avatars.items %}
            <div class="col-lg-4 col-md-6">
                <!-- Card del avatar con información completa -->
                <div class="card h-100 shadow-sm">
                    <!-- Imagen del avatar -->
                    <div class="position-relative">
                        {% if avatar.thumbnail_url %}
                            <img src="{{ avatar.thumbnail_url }}" 
                                    class="card-img-top" 
                                    style="height: 250px; object-fit: cover;" 
                                    alt="{{ avatar.name }}"
                            >
                        {% else %}
                            <div class="card-img-top bg-light d-flex align-items-center justify-content-center" 
                                 style="height: 250px;">
                                <i class="fas fa-user-circle fa-5x text-muted"></i>
                            </div>
                        {% endif %}
                        
                        {# --- Badge de estado en la esquina (soporta Enum o string) --- #}
                        {% set _raw = avatar.status %}
                        {% if _raw is string %}
                            {% set st = _raw.split('.')[-1] | lower %}
                        {% elif _raw is not none and _raw.name is defined %}
                            {% set st = _raw.name | lower %}
                        {% else %}
                            {% set st = (_raw|string).split('.')[-1] | lower %}
                        {% endif %}

                        <span class="position-absolute top-0 end-0 m-2 badge bg-{{ 'success' if st == 'active' else ('warning' if st in ['processing','pending'] else 'secondary') }}">
                            {{ st|capitalize }}
                        </span>
                        
                        <!-- Badge de popularidad si es muy usado -->
                        {% if avatar.usage_count and avatar.usage_count > 10 %}
                            <span class="position-absolute top-0 start-0 m-2 badge bg-warning">
                                <i class="fas fa-star"></i> Popular
                            </span>
                        {% endif %}
                    </div>

                    <!-- Información del avatar -->
                    <div class="card-body d-flex flex-column">
                        <!-- Nombre y descripción -->
                        <h5 class="card-title">
                            {{ avatar.name }}
                            {% if avatar.meta_data and avatar.meta_data.get('recreated_from') %}
                                <span class="badge bg-secondary ms-2">Recreado</span>
                            {% endif %}
                        </h5>

                        {% if avatar.description %}
                            <p class="card-text text-muted">
                                {{ avatar.description[:100] }}
                                {% if avatar.description|length > 100 %}...{% endif %}
                            </p>
                        {% endif %}

                        <!-- Características del avatar -->
                        <div class="mb-3">
                            <!-- Idioma -->
                            <span class="badge bg-primary me-1">
                                <i class="fas fa-globe"></i> {{ avatar.language }}
                            </span>
                            
                            <!-- Género -->
                            {# --- Quitar "gender" y mostrar el tipo de avatar --- #}
                            {% if avatar.avatar_type %}
                                <span class="badge bg-info me-1">
                                    <i class="fas fa-user"></i>
                                    {{ avatar.avatar_type|capitalize }}
                                </span>
                            {% endif %}
                            
                            <!-- Edad aparente si está disponible -->
                            {% if avatar.age_range %}
                                <span class="badge bg-secondary">
                                    {{ avatar.age_range }}
                                </span>
                            {% endif %}
                        </div>

                        <!-- Estadísticas de uso -->
                        <div class="row text-center mb-3">
                            <div class="col-6">
                                <strong class="text-primary">{{ avatar.reels_count or 0 }}</strong>
                                <br><small class="text-muted">Reels</small>
                            </div>
                            <div class="col-6">
                                <strong class="text-success">{{ avatar.team_members_with_access or 0 }}</strong>
                                <br><small class="text-muted">Miembros</small>
                            </div>
                        </div>

                        <!-- Botones de acción --> 
                        <div class="mt-auto">
                            <div class="d-grid gap-2">
                                <!-- Ver detalles del avatar -->
<<<<<<< HEAD
                                <a href="{{ url_for('producer.avatars') }}" 
                                   class="btn btn-primary">
=======
                                <a href="{{ url_for('producer.avatar_detail', avatar_id=avatar.id) }}" 
                                    class="btn btn-primary">
>>>>>>> 56429379
                                    <i class="fas fa-eye"></i> Ver Detalles
                                </a>
                                
                                <!-- Botones secundarios -->
                                <div class="btn-group" role="group">
                                    <button type="button" class="btn btn-outline-secondary btn-sm" 
                                            onclick="showUsageStats({{ avatar.id }})">
                                        <i class="fas fa-chart-bar"></i> Estadísticas
                                    </button>
                                    <button type="button" class="btn btn-outline-secondary btn-sm" 
                                            onclick="manageAccess({{ avatar.id }})">
                                        <i class="fas fa-users"></i> Acceso
                                    </button>
                                </div>

                                {# Si no tenés st definido en la card, añadí esta línea arriba de los badges: #}
                                {# {% set st = (avatar.status or '')|lower %} #}

                                {% if (avatar.status or '')|lower != 'inactive' %}
                                    <form class="mt-2" method="post"
                                        action="{{ url_for('producer.archive_avatar', avatar_id=avatar.id) }}"
                                        onsubmit="return confirm('¿Archivar este avatar? Podrás verlo filtrando por estado INACTIVE.');">
                                        <button type="submit" class="btn btn-outline-danger btn-sm w-100">
                                            <i class="fas fa-box-archive"></i> Archivar
                                        </button>
                                    </form>
                                {% endif %}
                            </div>
                        </div>
                    </div>
                </div>
            </div>
            {% endfor %}
        </div>
    {% else %}
        <!-- Estado vacío cuando no hay avatars -->
        <div class="text-center py-5">
            <i class="fas fa-user-circle fa-5x text-muted mb-4"></i>
            <h3 class="text-muted">No hay avatars disponibles</h3>
<<<<<<< HEAD
            <p class="text-muted mb-4">Crea tu primer avatar para comenzar a crear contenido.</p>
            <a href="{{ url_for('producer.create_avatar') }}" class="btn btn-primary">
                <i class="fas fa-plus"></i> Crear Primer Avatar
=======
            <p class="text-muted mb-4">Solicita tu primer avatar para comenzar a crear contenido.</p>
            <a href="{{ url_for('producer.create_avatar') }}" class="btn btn-primary">
                <i class="fas fa-plus"></i> Solicitar Primer Avatar
>>>>>>> 56429379
            </a>
        </div>
    {% endif %}
</div>

<!-- Modal de estadísticas de uso -->
<div class="modal fade" id="usageStatsModal" tabindex="-1">
    <div class="modal-dialog modal-lg">
        <div class="modal-content">
            <div class="modal-header">
                <h5 class="modal-title">Estadísticas de Uso del Avatar</h5>
                <button type="button" class="btn-close" data-bs-dismiss="modal"></button>
            </div>
            <div class="modal-body">
                <div id="statsContent">
                    <!-- El contenido se cargará dinámicamente -->
                    <div class="text-center py-3">
                        <div class="spinner-border text-primary" role="status">
                            <span class="visually-hidden">Cargando...</span>
                        </div>
                    </div>
                </div>
            </div>
        </div>
    </div>
</div>

<!-- Modal de gestión de acceso -->
<div class="modal fade" id="accessModal" tabindex="-1">
    <div class="modal-dialog">
        <div class="modal-content">
            <div class="modal-header">
                <h5 class="modal-title">Gestionar Acceso al Avatar</h5>
                <button type="button" class="btn-close" data-bs-dismiss="modal"></button>
            </div>
            <div class="modal-body">
                <div id="accessContent">
                    <!-- El contenido se cargará dinámicamente -->
                </div>
            </div>
            <div class="modal-footer">
                <button type="button" class="btn btn-secondary" data-bs-dismiss="modal">Cerrar</button>
                <button type="button" class="btn btn-primary" onclick="saveAccessChanges()">
                    Guardar Cambios
                </button>
            </div>
        </div>
    </div>
</div>

<!-- JavaScript para funcionalidad dinámica -->
<script>
let currentAvatarId = null;

// Mostrar estadísticas de uso de avatar
function showUsageStats(avatarId) {
    currentAvatarId = avatarId;
    
    // Mostrar modal
    const modal = new bootstrap.Modal(document.getElementById('usageStatsModal'));
    modal.show();
    
    // Cargar estadísticas via AJAX
    fetch(`/producer/avatar/${avatarId}/stats`)
        .then(response => response.json())
        .then(data => {
            const content = `
                <div class="row g-3">
                    <div class="col-md-6">
                        <div class="card bg-primary text-white">
                            <div class="card-body text-center">
                                <h3>${data.total_reels}</h3>
                                <p class="mb-0">Total Reels</p>
                            </div>
                        </div>
                    </div>
                    <div class="col-md-6">
                        <div class="card bg-success text-white">
                            <div class="card-body text-center">
                                <h3>${data.this_month}</h3>
                                <p class="mb-0">Este Mes</p>
                            </div>
                        </div>
                    </div>
                    <div class="col-12">
                        <h6>Uso por Miembro:</h6>
                        <div class="table-responsive">
                            <table class="table table-sm">
                                <thead>
                                    <tr>
                                        <th>Miembro</th>
                                        <th>Reels</th>
                                        <th>Último Uso</th>
                                    </tr>
                                </thead>
                                <tbody>
                                    ${data.usage_by_member.map(member => `
                                        <tr>
                                            <td>${member.name}</td>
                                            <td><span class="badge bg-info">${member.reels_count}</span></td>
                                            <td>${member.last_used || 'Nunca'}</td>
                                        </tr>
                                    `).join('')}
                                </tbody>
                            </table>
                        </div>
                    </div>
                </div>
            `;
            document.getElementById('statsContent').innerHTML = content;
        })
        .catch(error => {
            document.getElementById('statsContent').innerHTML = 
                '<div class="alert alert-danger">Error al cargar las estadísticas</div>';
        });
}

// Gestionar acceso de miembros al avatar
function manageAccess(avatarId) {
    currentAvatarId = avatarId;
    
    // Mostrar modal
    const modal = new bootstrap.Modal(document.getElementById('accessModal'));
    modal.show();
    
    // Cargar lista de miembros y sus permisos
    fetch(`/producer/avatar/${avatarId}/access`)
        .then(response => response.json())
        .then(data => {
            let content = '<div class="list-group">';
            data.team_members.forEach(member => {
                content += `
                    <div class="list-group-item d-flex justify-content-between align-items-center">
                        <div>
                            <strong>${member.full_name}</strong>
                            <br><small class="text-muted">@${member.username}</small>
                        </div>
                        <div class="form-check form-switch">
                            <input class="form-check-input" type="checkbox" 
                                   id="access_${member.id}" value="${member.id}"
                                   ${member.has_access ? 'checked' : ''}>
                        </div>
                    </div>
                `;
            });
            content += '</div>';
            document.getElementById('accessContent').innerHTML = content;
        });
}

// Guardar cambios de acceso
function saveAccessChanges() {
    const checkboxes = document.querySelectorAll('#accessContent input[type="checkbox"]');
    const accessList = [];
    
    checkboxes.forEach(checkbox => {
        accessList.push({
            member_id: checkbox.value,
            has_access: checkbox.checked
        });
    });
    
    fetch(`/producer/avatar/${currentAvatarId}/access`, {
        method: 'POST',
        headers: {
            'Content-Type': 'application/json'
        },
        body: JSON.stringify({ access_list: accessList })
    })
    .then(response => response.json())
    .then(data => {
        if (data.success) {
            bootstrap.Modal.getInstance(document.getElementById('accessModal')).hide();
            // Opcional: mostrar notificación de éxito
        } else {
            alert('Error al guardar los cambios');
        }
    });
}
</script>
{% endblock %}<|MERGE_RESOLUTION|>--- conflicted
+++ resolved
@@ -99,12 +99,8 @@
         </div>
         
         <!-- Botón para solicitar nuevo avatar -->
-        <a href="{{ url_for('producer.create_avatar') }}" class="btn btn-primary">
-<<<<<<< HEAD
-            <i class="fas fa-plus"></i> Crear Avatar
-=======
+        <a href="{{ url_for('producer.request_avatar') }}" class="btn btn-primary">
             <i class="fas fa-plus"></i> Solicitar Avatar
->>>>>>> 56429379
         </a>
     </div>
 
@@ -326,13 +322,8 @@
                         <div class="mt-auto">
                             <div class="d-grid gap-2">
                                 <!-- Ver detalles del avatar -->
-<<<<<<< HEAD
-                                <a href="{{ url_for('producer.avatars') }}" 
+                                <a href="{{ url_for('producer.avatar_detail', avatar_id=avatar.id) }}" 
                                    class="btn btn-primary">
-=======
-                                <a href="{{ url_for('producer.avatar_detail', avatar_id=avatar.id) }}" 
-                                    class="btn btn-primary">
->>>>>>> 56429379
                                     <i class="fas fa-eye"></i> Ver Detalles
                                 </a>
                                 
@@ -372,15 +363,9 @@
         <div class="text-center py-5">
             <i class="fas fa-user-circle fa-5x text-muted mb-4"></i>
             <h3 class="text-muted">No hay avatars disponibles</h3>
-<<<<<<< HEAD
-            <p class="text-muted mb-4">Crea tu primer avatar para comenzar a crear contenido.</p>
-            <a href="{{ url_for('producer.create_avatar') }}" class="btn btn-primary">
-                <i class="fas fa-plus"></i> Crear Primer Avatar
-=======
             <p class="text-muted mb-4">Solicita tu primer avatar para comenzar a crear contenido.</p>
-            <a href="{{ url_for('producer.create_avatar') }}" class="btn btn-primary">
+            <a href="{{ url_for('producer.request_avatar') }}" class="btn btn-primary">
                 <i class="fas fa-plus"></i> Solicitar Primer Avatar
->>>>>>> 56429379
             </a>
         </div>
     {% endif %}
